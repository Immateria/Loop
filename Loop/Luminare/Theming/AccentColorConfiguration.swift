//
//  AccentColorConfiguration.swift
//  Loop
//
//  Created by Kai Azim on 2024-04-19.
//
#warning("TODO: Connect the 'Dynamic Wallpaper Sync' to the timer to synchronize it as the button currently does.")

import Defaults
import Luminare
import SwiftUI

class AccentColorConfigurationModel: ObservableObject {
    @Published var useSystemAccentColor = Defaults[.useSystemAccentColor] {
        didSet {
            Defaults[.useSystemAccentColor] = useSystemAccentColor
        }
    }

    @Published var useGradient = Defaults[.useGradient] {
        didSet {
            Defaults[.useGradient] = useGradient
        }
    }

    @Published var customAccentColor = Defaults[.customAccentColor] {
        didSet {
            Defaults[.customAccentColor] = customAccentColor
        }
    }

    @Published var gradientColor = Defaults[.gradientColor] {
        didSet {
            Defaults[.gradientColor] = gradientColor
        }
    }

    @Published var processWallpaper = Defaults[.processWallpaper] {
        didSet {
            Defaults[.processWallpaper] = processWallpaper
            if processWallpaper {
                fetchWallpaperColors()
            }
        }
    }

    @Published var autoCheckWallpaper = Defaults[.autoCheckWallpaper] {
        didSet {
            Defaults[.autoCheckWallpaper] = autoCheckWallpaper
            handleAutoCheckWallpaperToggle(autoCheckWallpaper)
        }
    }

    private func handleAutoCheckWallpaperToggle(_ isOn: Bool) {
        if isOn {
            WallpaperProcessor.startAutoCheckWallpaperTimer()
        } else {
            WallpaperProcessor.stopAutoCheckWallpaperTimer()
        }
    }

    private func updateColorsFromWallpaper(with colors: [NSColor]) {
        DispatchQueue.main.async {
            self.customAccentColor = Color(colors.first ?? .clear)
            self.gradientColor = colors.count > 1 ? Color(colors[1]) : self.gradientColor
        }
    }

    func fetchWallpaperColors() {
        WallpaperProcessor.processCurrentWallpaper { [weak self] result in
            switch result {
            case let .success(colors):
                self?.updateColorsFromWallpaper(with: colors)
            case let .failure(error):
                print(error.localizedDescription)
            }
        }
    }
}

struct AccentColorConfigurationView: View {
    @StateObject private var model = AccentColorConfigurationModel()

    var body: some View {
        LuminareSection {
            LuminarePicker(
                elements: [true, false],
                selection: $model.useSystemAccentColor.animation(LuminareSettingsWindow.animation),
                columns: 2,
                roundBottom: false
            ) { item in
                VStack {
                    Spacer()
                    Spacer()

                    if item {
                        Image(systemName: "apple.logo")
                    } else {
                        Image(._18PxColorPalette)
                    }

                    Spacer()

                    Text(item ? "System" : "Custom")

                    Spacer()
                    Spacer()
                }
                .font(.title3)
                .frame(height: 90)
            }

<<<<<<< HEAD
            LuminareToggle("Gradient", isOn: $model.useGradient.animation(.smooth(duration: 0.25)))
            LuminareToggle("Use Wallpaper Colors", isOn: $model.processWallpaper.animation(.smooth(duration: 0.25)))

            // Show the auto check toggle only if processWallpaper is true
            if model.processWallpaper {
                LuminareToggle("Dynamic Wallpaper Sync", isOn: $model.autoCheckWallpaper.animation(.smooth(duration: 0.25)))

                // Do we want a force wallpaper button like this in prod? who knows, i don't
                // It might be useful... Additionally, we should configure a custom timer in the advanced
                // options section to synchronize with the dynamic changes in the wallpaper section. So
                // 5s, 1m, 5m, 15m, 30m, 1h, 24h or more if we'd like, this is just sys defaults
                Button("Sync Wallpaper") {
                    model.fetchWallpaperColors()
                }
            }
=======
            LuminareToggle("Gradient", isOn: $model.useGradient.animation(LuminareSettingsWindow.animation))
>>>>>>> df7ef86f
        }

        VStack {
            // Show the color pickers when 'Use Wallpaper Colors' is toggled off
            if !model.useSystemAccentColor {
                HStack {
                    Text("Color")
                    Spacer()
                }
                .foregroundStyle(.secondary)

                LuminareColorPicker(color: $model.customAccentColor, colorNames: (red: "Red", green: "Green", blue: "Blue"))

                if model.useGradient {
                    LuminareColorPicker(color: $model.gradientColor, colorNames: (red: "Red", green: "Green", blue: "Blue"))
                }
            }
        }
    }
}<|MERGE_RESOLUTION|>--- conflicted
+++ resolved
@@ -110,7 +110,6 @@
                 .frame(height: 90)
             }
 
-<<<<<<< HEAD
             LuminareToggle("Gradient", isOn: $model.useGradient.animation(.smooth(duration: 0.25)))
             LuminareToggle("Use Wallpaper Colors", isOn: $model.processWallpaper.animation(.smooth(duration: 0.25)))
 
@@ -126,9 +125,6 @@
                     model.fetchWallpaperColors()
                 }
             }
-=======
-            LuminareToggle("Gradient", isOn: $model.useGradient.animation(LuminareSettingsWindow.animation))
->>>>>>> df7ef86f
         }
 
         VStack {
