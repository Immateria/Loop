//
//  Defaults+Extensions.swift
//  Loop
//
//  Created by Kai Azim on 2023-06-14.
//

import SwiftUI
import Defaults

// Add variables for default values (which are stored even then the app is closed)
extension Defaults.Keys {
    static let launchAtLogin = Key<Bool>("launchAtLogin", default: false)
    static let currentIcon = Key<String>("currentIcon", default: "AppIcon-Classic")
    static let timesLooped = Key<Int>("timesLooped", default: 0)

    static let useSystemAccentColor = Key<Bool>("useSystemAccentColor", default: true)
    static let customAccentColor = Key<Color>("customAccentColor", default: Color(.white))
    static let useGradient = Key<Bool>("useGradient", default: true)
    static let gradientColor = Key<Color>("gradientColor", default: Color(.black))

    static let triggerKey = Key<CGKeyCode>("triggerKey", default: .kVK_Function)
    static let radialMenuCornerRadius = Key<CGFloat>("radialMenuCornerRadius", default: 50)
    static let radialMenuThickness = Key<CGFloat>("radialMenuThickness", default: 22)

    static let previewVisibility = Key<Bool>("previewVisibility", default: true)
    static let previewCornerRadius = Key<CGFloat>("previewCornerRadius", default: 10)
    static let previewPadding = Key<CGFloat>("previewPadding", default: 10)
    static let previewBorderThickness = Key<CGFloat>("previewBorderThickness", default: 5)

    static let maximizeKeybind = Key<[Set<CGKeyCode>]>(
        "maximizeKeybind",
        default: [[.kVK_Space]]
    )
    static let centerKeybind = Key<[Set<CGKeyCode>]>(
        "centerKeybind",
        default: [[.kVK_Return]]
    )

    // Halves
    static let topHalfKeybind = Key<[Set<CGKeyCode>]>(
        "topHalfKeybind",
        default: [[.kVK_ANSI_W], [.kVK_UpArrow]]
    )
    static let bottomHalfKeybind = Key<[Set<CGKeyCode>]>(
        "bottomHalfKeybind",
        default: [[.kVK_ANSI_S], [.kVK_DownArrow]]
    )
    static let rightHalfKeybind = Key<[Set<CGKeyCode>]>(
        "rightHalfKeybind",
        default: [[.kVK_ANSI_D], [.kVK_RightArrow]]
    )
    static let leftHalfKeybind = Key<[Set<CGKeyCode>]>(
        "leftHalfKeybind",
        default: [[.kVK_ANSI_A], [.kVK_LeftArrow]]
    )

    // Quarters
    static let topLeftQuarter = Key<[Set<CGKeyCode>]>(
        "topLeftQuarter",
        default: [[.kVK_ANSI_W, .kVK_ANSI_A],
                  [.kVK_UpArrow, .kVK_LeftArrow]]
    )
    static let topRightQuarter = Key<[Set<CGKeyCode>]>(
        "topRightQuarter",
        default: [[.kVK_ANSI_W, .kVK_ANSI_D],
                  [.kVK_UpArrow, .kVK_RightArrow]]
    )
    static let bottomRightQuarter = Key<[Set<CGKeyCode>]>(
        "bottomRightQuarter",
        default: [[.kVK_ANSI_S, .kVK_ANSI_D],
                  [.kVK_DownArrow, .kVK_RightArrow]]
    )
    static let bottomLeftQuarter = Key<[Set<CGKeyCode>]>(
        "bottomLeftQuarter",
        default: [[.kVK_ANSI_S, .kVK_ANSI_A],
                  [.kVK_DownArrow, .kVK_LeftArrow]]
    )

    // Thirds
    static let leftThird = Key<[Set<CGKeyCode>]>(
        "leftThird",
        default: [[.kVK_ANSI_J]]
    )
    static let leftTwoThirds = Key<[Set<CGKeyCode>]>(
        "leftTwoThirds",
        default: [[.kVK_ANSI_J, .kVK_ANSI_K]]
    )
    static let horizontalCenterThird = Key<[Set<CGKeyCode>]>(
        "horizontalCenterThird",
        default: [[.kVK_ANSI_K]]
    )
    static let rightTwoThirds = Key<[Set<CGKeyCode>]>(
        "rightTwoThirds",
        default: [[.kVK_ANSI_K, .kVK_ANSI_L]]
    )
    static let rightThird = Key<[Set<CGKeyCode>]>(
        "rightThird",
        default: [[.kVK_ANSI_L]]
    )

<<<<<<< HEAD
    static let windowPadding = Key<CGFloat>("windowPadding", default: 0)
=======
    // BETA
    static let animateWindowResizes = Key<Bool>("animateWindowResizes", default: false)
>>>>>>> 3d023c15
}<|MERGE_RESOLUTION|>--- conflicted
+++ resolved
@@ -99,10 +99,7 @@
         default: [[.kVK_ANSI_L]]
     )
 
-<<<<<<< HEAD
-    static let windowPadding = Key<CGFloat>("windowPadding", default: 0)
-=======
     // BETA
     static let animateWindowResizes = Key<Bool>("animateWindowResizes", default: false)
->>>>>>> 3d023c15
+    static let windowPadding = Key<CGFloat>("windowPadding", default: 0)
 }