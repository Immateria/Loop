//
//  Defaults+Extensions.swift
//  Loop
//
//  Created by Kai Azim on 2023-06-14.
//

import SwiftUI
import Defaults

// Add variables for default values (which are stored even then the app is closed)
extension Defaults.Keys {
    static let launchAtLogin = Key<Bool>("launchAtLogin", default: false)
    static let currentIcon = Key<String>("currentIcon", default: "AppIcon-Classic")
    static let timesLooped = Key<Int>("timesLooped", default: 0)
    static let windowSnapping = Key<Bool>("windowSnapping", default: false) // BETA
    static let animateWindowResizes = Key<Bool>("animateWindowResizes", default: false) // BETA
    static let windowPadding = Key<CGFloat>("windowPadding", default: 0)

    static let useSystemAccentColor = Key<Bool>("useSystemAccentColor", default: true)
    static let customAccentColor = Key<Color>("customAccentColor", default: Color(.white))
    static let useGradient = Key<Bool>("useGradient", default: true)
    static let gradientColor = Key<Color>("gradientColor", default: Color(.black))
    
    static let radialMenuCornerRadius = Key<CGFloat>("radialMenuCornerRadius", default: 50)
    static let radialMenuThickness = Key<CGFloat>("radialMenuThickness", default: 22)

    static let radialMenuCornerRadius = Key<CGFloat>("radialMenuCornerRadius", default: 50)
    static let radialMenuThickness = Key<CGFloat>("radialMenuThickness", default: 22)

    static let triggerKey = Key<TriggerKey>("trigger", default: TriggerKey.options[0])
    static let doubleClickToTrigger = Key<Bool>("doubleClickToTrigger", default: false)
    static let triggerDelay = Key<Float>("triggerDelay", default: 0)
<<<<<<< HEAD
=======
    static let middleClickTriggersLoop = Key<Bool>("middleClickTriggersLoop", default: false)
>>>>>>> ed2219e2

    static let previewVisibility = Key<Bool>("previewVisibility", default: true)
    static let previewCornerRadius = Key<CGFloat>("previewCornerRadius", default: 10)
    static let previewPadding = Key<CGFloat>("previewPadding", default: 10)
    static let previewBorderThickness = Key<CGFloat>("previewBorderThickness", default: 5)
    static let previewAnimationDuration = Key<Double>("previewAnimationDuration", default: 0.30)

    static let preferMinimizeWithScrollDown = Key<Bool>("preferMinimizeWithScrollDown", default: false)

    static let maximizeKeybind = Key<[Set<CGKeyCode>]>(
        "maximizeKeybind",
        default: [[.kVK_Space]]
    )
    static let fullscreenKeybind = Key<[Set<CGKeyCode>]>(
        "fullscreenKeybind",
        default: [[.kVK_Space, .kVK_Shift]]
    )
    static let centerKeybind = Key<[Set<CGKeyCode>]>(
        "centerKeybind",
        default: [[.kVK_Return]]
    )
    static let initialFrameKeybind = Key<[Set<CGKeyCode>]>(
        "initialFrameKeybind",
        default: [[.kVK_ANSI_I]]
    )
    static let lastDirectionKeybind = Key<[Set<CGKeyCode>]>(
        "lastDirectionKeybind",
        default: [[.kVK_ANSI_Z]]
    )
    static let hideKeybind = Key<[Set<CGKeyCode>]>(
        "hideKeybind",
        default: [[.kVK_ANSI_H]]
    )
    static let minimizeKeybind = Key<[Set<CGKeyCode>]>(
        "minimizeKeybind",
        default: [[.kVK_ANSI_M]]
    )

    // Cycle Halves
    static let cycleTopKeybind = Key<[Set<CGKeyCode>]>(
        "cycleTopKeybind",
        default: [[.kVK_ANSI_W], [.kVK_UpArrow]]
    )
    static let cycleBottomKeybind = Key<[Set<CGKeyCode>]>(
        "cycleBottomKeybind",
        default: [[.kVK_ANSI_S], [.kVK_DownArrow]]
    )
    static let cycleRightKeybind = Key<[Set<CGKeyCode>]>(
        "cycleRightKeybind",
        default: [[.kVK_ANSI_D], [.kVK_RightArrow]]
    )
    static let cycleLeftKeybind = Key<[Set<CGKeyCode>]>(
        "cycleLeftKeybind",
        default: [[.kVK_ANSI_A], [.kVK_LeftArrow]]
    )

    // Quarters
    static let topLeftQuarter = Key<[Set<CGKeyCode>]>(
        "topLeftQuarter",
        default: [[.kVK_ANSI_W, .kVK_ANSI_A],
                  [.kVK_UpArrow, .kVK_LeftArrow]]
    )
    static let topRightQuarter = Key<[Set<CGKeyCode>]>(
        "topRightQuarter",
        default: [[.kVK_ANSI_W, .kVK_ANSI_D],
                  [.kVK_UpArrow, .kVK_RightArrow]]
    )
    static let bottomRightQuarter = Key<[Set<CGKeyCode>]>(
        "bottomRightQuarter",
        default: [[.kVK_ANSI_S, .kVK_ANSI_D],
                  [.kVK_DownArrow, .kVK_RightArrow]]
    )
    static let bottomLeftQuarter = Key<[Set<CGKeyCode>]>(
        "bottomLeftQuarter",
        default: [[.kVK_ANSI_S, .kVK_ANSI_A],
                  [.kVK_DownArrow, .kVK_LeftArrow]]
    )

    // Thirds
    static let leftThird = Key<[Set<CGKeyCode>]>(
        "leftThird",
        default: [[.kVK_ANSI_J]]
    )
    static let leftTwoThirds = Key<[Set<CGKeyCode>]>(
        "leftTwoThirds",
        default: [[.kVK_ANSI_J, .kVK_ANSI_K]]
    )
    static let horizontalCenterThird = Key<[Set<CGKeyCode>]>(
        "horizontalCenterThird",
        default: [[.kVK_ANSI_K]]
    )
    static let rightTwoThirds = Key<[Set<CGKeyCode>]>(
        "rightTwoThirds",
        default: [[.kVK_ANSI_K, .kVK_ANSI_L]]
    )
    static let rightThird = Key<[Set<CGKeyCode>]>(
        "rightThird",
        default: [[.kVK_ANSI_L]]
    )
}<|MERGE_RESOLUTION|>--- conflicted
+++ resolved
@@ -21,9 +21,6 @@
     static let customAccentColor = Key<Color>("customAccentColor", default: Color(.white))
     static let useGradient = Key<Bool>("useGradient", default: true)
     static let gradientColor = Key<Color>("gradientColor", default: Color(.black))
-    
-    static let radialMenuCornerRadius = Key<CGFloat>("radialMenuCornerRadius", default: 50)
-    static let radialMenuThickness = Key<CGFloat>("radialMenuThickness", default: 22)
 
     static let radialMenuCornerRadius = Key<CGFloat>("radialMenuCornerRadius", default: 50)
     static let radialMenuThickness = Key<CGFloat>("radialMenuThickness", default: 22)
@@ -31,10 +28,7 @@
     static let triggerKey = Key<TriggerKey>("trigger", default: TriggerKey.options[0])
     static let doubleClickToTrigger = Key<Bool>("doubleClickToTrigger", default: false)
     static let triggerDelay = Key<Float>("triggerDelay", default: 0)
-<<<<<<< HEAD
-=======
     static let middleClickTriggersLoop = Key<Bool>("middleClickTriggersLoop", default: false)
->>>>>>> ed2219e2
 
     static let previewVisibility = Key<Bool>("previewVisibility", default: true)
     static let previewCornerRadius = Key<CGFloat>("previewCornerRadius", default: 10)
