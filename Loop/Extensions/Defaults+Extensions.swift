//
//  Defaults+Extensions.swift
//  Loop
//
//  Created by Kai Azim on 2023-06-14.
//

import Defaults
import SwiftUI

// Add variables for default values (which are stored even then the app is closed)
extension Defaults.Keys {
    // Icon
    static let currentIcon = Key<String>("currentIcon", default: "AppIcon-Classic", iCloud: true)
    static let timesLooped = Key<Int>("timesLooped", default: 0, iCloud: true)
    static let showDockIcon = Key<Bool>("showDockIcon", default: false, iCloud: true)
    static let notificationWhenIconUnlocked = Key<Bool>("notificationWhenIconUnlocked", default: true, iCloud: true)

    // Accent Color
<<<<<<< HEAD
    static let useSystemAccentColor = Key<Bool>("useSystemAccentColor", default: true)
    static let customAccentColor = Key<Color>("customAccentColor", default: Color(.white))
    static let useGradient = Key<Bool>("useGradient", default: true)
    static let gradientColor = Key<Color>("gradientColor", default: Color(.black))
    static let processWallpaper = Key<Bool>("processWallpaper", default: false)
=======
    static let useSystemAccentColor = Key<Bool>("useSystemAccentColor", default: true, iCloud: true)
    static let customAccentColor = Key<Color>("customAccentColor", default: Color(.white), iCloud: true)
    static let useGradient = Key<Bool>("useGradient", default: true, iCloud: true)
    static let gradientColor = Key<Color>("gradientColor", default: Color(.black), iCloud: true)
>>>>>>> bc858fda

    // Radial Menu
    static let radialMenuVisibility = Key<Bool>("radialMenuVisibility", default: true, iCloud: true)
    static let disableCursorInteraction = Key<Bool>("disableCursorInteraction", default: false, iCloud: true)
    static let radialMenuCornerRadius = Key<CGFloat>("radialMenuCornerRadius", default: 50, iCloud: true)
    static let radialMenuThickness = Key<CGFloat>("radialMenuThickness", default: 22, iCloud: true)

    // Preview
    static let previewVisibility = Key<Bool>("previewVisibility", default: true, iCloud: true)
    static let previewPadding = Key<CGFloat>("previewPadding", default: 10, iCloud: true)
    static let previewCornerRadius = Key<CGFloat>("previewCornerRadius", default: 10, iCloud: true)
    static let previewBorderThickness = Key<CGFloat>("previewBorderThickness", default: 5, iCloud: true)

    // Behavior
    static let launchAtLogin = Key<Bool>("launchAtLogin", default: false, iCloud: true)
    static let hideMenuBarIcon = Key<Bool>("hideMenuBarIcon", default: false, iCloud: true)
    static let animationConfiguration = Key<AnimationConfiguration>("animationConfiguration", default: .fast, iCloud: true)
    static let windowSnapping = Key<Bool>("windowSnapping", default: false, iCloud: true)
    static let restoreWindowFrameOnDrag = Key<Bool>("restoreWindowFrameOnDrag", default: false, iCloud: true)
    static let enablePadding = Key<Bool>("enablePadding", default: false, iCloud: true)
    static let padding = Key<PaddingModel>("padding", default: .zero, iCloud: true)
    static let useScreenWithCursor = Key<Bool>("useScreenWithCursor", default: true, iCloud: true)
    static let moveCursorWithWindow = Key<Bool>("moveCursorWithWindow", default: false, iCloud: true)
    static let resizeWindowUnderCursor = Key<Bool>("resizeWindowUnderCursor", default: false, iCloud: true)
    static let focusWindowOnResize = Key<Bool>("focusWindowOnResize", default: true, iCloud: true)
    static let respectStageManager = Key<Bool>("respectStageManager", default: true, iCloud: true)
    static let stageStripSize = Key<CGFloat>("stageStripSize", default: 150, iCloud: true)

    // Keybindings
    static let triggerKey = Key<Set<CGKeyCode>>("trigger", default: [.kVK_Function], iCloud: true)
    static let triggerDelay = Key<Double>("triggerDelay", default: 0, iCloud: true)
    static let doubleClickToTrigger = Key<Bool>("doubleClickToTrigger", default: false, iCloud: true)
    static let middleClickTriggersLoop = Key<Bool>("middleClickTriggersLoop", default: false, iCloud: true)
    static let keybinds = Key<[WindowAction]>(
        "keybinds",
        default: [
            WindowAction(.maximize, keybind: [.kVK_Space]),
            WindowAction(.center, keybind: [.kVK_Return]),
            WindowAction(.init(localized: "Top Cycle"), [
                .init(.topHalf),
                .init(.topThird),
                .init(.topTwoThirds)
            ], [.kVK_UpArrow]),
            WindowAction(.init(localized: "Bottom Cycle"), [
                .init(.bottomHalf),
                .init(.bottomThird),
                .init(.bottomTwoThirds)
            ], [.kVK_DownArrow]),
            WindowAction(.init(localized: "Right Cycle"), [
                .init(.rightHalf),
                .init(.rightThird),
                .init(.rightTwoThirds)
            ], [.kVK_RightArrow]),
            WindowAction(.init(localized: "Left Cycle"), [
                .init(.leftHalf),
                .init(.leftThird),
                .init(.leftTwoThirds)
            ], [.kVK_LeftArrow]),
            WindowAction(.topLeftQuarter, keybind: [.kVK_UpArrow, .kVK_LeftArrow]),
            WindowAction(.topRightQuarter, keybind: [.kVK_UpArrow, .kVK_RightArrow]),
            WindowAction(.bottomRightQuarter, keybind: [.kVK_DownArrow, .kVK_RightArrow]),
            WindowAction(.bottomLeftQuarter, keybind: [.kVK_DownArrow, .kVK_LeftArrow])
        ],
        iCloud: true
    )

    // Advanced
    static let animateWindowResizes = Key<Bool>("animateWindowResizes", default: false, iCloud: true) // BETA
    static let hideUntilDirectionIsChosen = Key<Bool>("hideUntilDirectionIsChosen", default: false, iCloud: true)
    static let hapticFeedback = Defaults.Key<Bool>("hapticFeedback", default: true, iCloud: true)

    // About
    static let includeDevelopmentVersions = Key<Bool>("includeDevelopmentVersions", default: false, iCloud: true)

    static let excludedApps = Key<[URL]>("excludedApps", default: [], iCloud: true)
    static let sizeIncrement = Key<CGFloat>("sizeIncrement", default: 20, iCloud: true)
}<|MERGE_RESOLUTION|>--- conflicted
+++ resolved
@@ -17,18 +17,11 @@
     static let notificationWhenIconUnlocked = Key<Bool>("notificationWhenIconUnlocked", default: true, iCloud: true)
 
     // Accent Color
-<<<<<<< HEAD
-    static let useSystemAccentColor = Key<Bool>("useSystemAccentColor", default: true)
-    static let customAccentColor = Key<Color>("customAccentColor", default: Color(.white))
-    static let useGradient = Key<Bool>("useGradient", default: true)
-    static let gradientColor = Key<Color>("gradientColor", default: Color(.black))
-    static let processWallpaper = Key<Bool>("processWallpaper", default: false)
-=======
     static let useSystemAccentColor = Key<Bool>("useSystemAccentColor", default: true, iCloud: true)
     static let customAccentColor = Key<Color>("customAccentColor", default: Color(.white), iCloud: true)
     static let useGradient = Key<Bool>("useGradient", default: true, iCloud: true)
     static let gradientColor = Key<Color>("gradientColor", default: Color(.black), iCloud: true)
->>>>>>> bc858fda
+    static let processWallpaper = Key<Bool>("processWallpaper", default: false, iCloud: true)
 
     // Radial Menu
     static let radialMenuVisibility = Key<Bool>("radialMenuVisibility", default: true, iCloud: true)
