//
//  KeybindMonitor.swift
//  Loop
//
//  Created by Kai Azim on 2023-06-18.
//

import Cocoa
import Defaults

class KeybindMonitor {
    static let shared = KeybindMonitor()

    private var eventMonitor: CGEventMonitor?
    private var flagsEventMonitor: CGEventMonitor?
    private var pressedKeys = Set<CGKeyCode>()
    private var lastKeyReleaseTime: Date = Date.now

    // Currently, special events only contain the globe key, as it can also be used as a emoji key.
    private let specialEvents: [CGKeyCode] = [179]
    var canPassthroughSpecialEvents = true  // If mouse has been moved

    func resetPressedKeys() {
        KeybindMonitor.shared.pressedKeys = []
    }

    func start() {
        guard self.eventMonitor == nil,
<<<<<<< HEAD
              PermissionsManager.accessibility.getStatus() else {
=======
              AccessibilityManager.getStatus() else {
>>>>>>> 58235aca
            return
        }

        self.eventMonitor = CGEventMonitor(eventMask: [.keyDown, .keyUp]) { cgEvent in
            guard
                cgEvent.type == .keyDown || cgEvent.type == .keyUp,
                let event = NSEvent(cgEvent: cgEvent)
            else {
                return Unmanaged.passUnretained(cgEvent)
            }

            if event.type == .keyUp {
                KeybindMonitor.shared.pressedKeys.remove(event.keyCode.baseKey)
            } else if event.type == .keyDown {
                KeybindMonitor.shared.pressedKeys.insert(event.keyCode.baseKey)
            }

             // Special events such as the emoji key
             if self.specialEvents.contains(event.keyCode.baseKey) {
                 if self.canPassthroughSpecialEvents {
                     return Unmanaged.passUnretained(cgEvent)
                 }
                 return nil
             }

            // If this is a valid event, don't passthrough
            if self.performKeybind(event: event) {
                return nil
            }

             // If this wasn't, check if it was a system keybind (ex. screenshot), and
             // in that case, passthrough and foce-close Loop
             if CGKeyCode.systemKeybinds.contains(self.pressedKeys) {
                 Notification.Name.forceCloseLoop.post()
                 print("Detected system keybind, closing!")
                 return Unmanaged.passUnretained(cgEvent)
             }

            return Unmanaged.passUnretained(cgEvent)
        }

        self.flagsEventMonitor = CGEventMonitor(eventMask: .flagsChanged) { cgEvent in
            if cgEvent.type == .flagsChanged,
               let event = NSEvent(cgEvent: cgEvent),
               !Defaults[.triggerKey].contains(where: { $0.baseModifier == event.keyCode.baseModifier }) {
                self.checkForModifier(event, .kVK_Shift, .shift)
                self.checkForModifier(event, .kVK_Command, .command)
                self.checkForModifier(event, .kVK_Option, .option)
                self.checkForModifier(event, .kVK_Function, .function)

                self.performKeybind(event: event)
            }
            return Unmanaged.passUnretained(cgEvent)
        }

        self.eventMonitor!.start()
        self.flagsEventMonitor!.start()
    }

    func stop() {
        self.resetPressedKeys()
        self.canPassthroughSpecialEvents = true

        self.eventMonitor?.stop()
        self.eventMonitor = nil

        self.flagsEventMonitor?.stop()
        self.flagsEventMonitor = nil
    }

    @discardableResult
    private func performKeybind(event: NSEvent) -> Bool {
        if event.type == .keyUp {
            // If the current key up event is within 100 ms of the last key up event, return.
            // This is used when the user is pressing 2+ keys so that it doesn't switch back
            // to the one key direction when they're letting go of the keys.
            if abs(lastKeyReleaseTime.timeIntervalSinceNow) < 0.1 {
                print("performKeybind: returning true due to key release")
                return true
            }
            lastKeyReleaseTime = Date.now
            return false
        }

        if pressedKeys.contains(.kVK_Escape) {
            Notification.Name.forceCloseLoop.post()
            print("performKeybind: returning true due to force close")
            return true
        }

        if let newAction = WindowAction.getAction(for: pressedKeys) {
            if !event.isARepeat || newAction.willManipulateCurrentWindowSize {
                Notification.Name.updateBackendDirection.post(userInfo: ["action": newAction])
                print("performKeybind: returning true due to valid event: \(newAction.direction)")
            }

            return true
        }

        // If this wasn't a valid keybind, return false, which will
        // then forward the key event to the frontmost app
        print("performKeybind: returning false due to invalid event")
        return false
    }

    private func checkForModifier(_ event: NSEvent, _ key: CGKeyCode, _ modifierFlag: NSEvent.ModifierFlags) {
        if event.keyCode.baseKey == key {
            if event.modifierFlags.intersection(.deviceIndependentFlagsMask).contains(modifierFlag) {
                KeybindMonitor.shared.pressedKeys.insert(key)
            } else {
                KeybindMonitor.shared.pressedKeys.remove(key)
            }
        }
    }
}<|MERGE_RESOLUTION|>--- conflicted
+++ resolved
@@ -26,11 +26,7 @@
 
     func start() {
         guard self.eventMonitor == nil,
-<<<<<<< HEAD
-              PermissionsManager.accessibility.getStatus() else {
-=======
               AccessibilityManager.getStatus() else {
->>>>>>> 58235aca
             return
         }
 
