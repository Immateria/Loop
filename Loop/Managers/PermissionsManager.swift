//
//  AccessibilityAccessManager.swift
//  Loop
//
//  Created by Kai Azim on 2023-04-08.
//

import SwiftUI
import Defaults

<<<<<<< HEAD
class PermissionsManager {
    static let accessibility = PermissionsManager.Accessibility()
    static let screenCapture = PermissionsManager.ScreenCapture()
}

extension PermissionsManager {
    class Accessibility {
        func getStatus() -> Bool {
            // Get current state for accessibility access
            let options: NSDictionary = [kAXTrustedCheckOptionPrompt.takeRetainedValue() as NSString: false]
            let status = AXIsProcessTrustedWithOptions(options)

            return status
        }

        @discardableResult
        func requestAccess() -> Bool {
            if PermissionsManager.accessibility.getStatus() {
                return true
            }

            let alert = NSAlert()
            alert.messageText = .init(
                localized: .init(
                    "Accessibility Request: Title",
                    defaultValue: "\(Bundle.main.appName) Needs Accessibility Permissions"
                )
            )
            alert.informativeText = .init(
                localized: .init(
                    "Accessibility Request: Content",
                    defaultValue: "Please grant access to be able to resize windows."
                )
            )
            alert.runModal()
=======
class AccessibilityManager {
    static func getStatus() -> Bool {
        // Get current state for accessibility access
        let options: NSDictionary = [kAXTrustedCheckOptionPrompt.takeRetainedValue() as NSString: false]
        let status = AXIsProcessTrustedWithOptions(options)
>>>>>>> 58235aca

        return status
    }
}


<<<<<<< HEAD
extension PermissionsManager {
    class ScreenCapture {
        func getStatus() -> Bool {
            return CGPreflightScreenCaptureAccess()
        }

        @discardableResult
        func requestAccess() -> Bool {
            if PermissionsManager.screenCapture.getStatus() {
                return true
            }

            let alert = NSAlert()
            alert.messageText = .init(
                localized: .init(
                    "Screen Recording Request: Title",
                    defaultValue: "\(Bundle.main.appName) Needs Screen Recording Permissions"
                )
=======
    @discardableResult
    static func requestAccess() -> Bool {
        if AccessibilityManager.getStatus() {
            return true
        }
        let alert = NSAlert()
        alert.messageText = .init(
            localized: .init(
                "Accessibility Request: Title",
                defaultValue: "\(Bundle.main.appName) Needs Accessibility Permissions"
>>>>>>> 58235aca
            )
        )
        alert.informativeText = .init(
            localized: .init(
                "Accessibility Request: Content",
                defaultValue: "Please grant access to be able to resize windows."
            )
        )
        alert.runModal()

<<<<<<< HEAD
            CGRequestScreenCaptureAccess()

            return getStatus()
        }
=======
        let options: NSDictionary = [kAXTrustedCheckOptionPrompt.takeRetainedValue() as NSString: true]
        let status = AXIsProcessTrustedWithOptions(options)

        return status
>>>>>>> 58235aca
    }
}<|MERGE_RESOLUTION|>--- conflicted
+++ resolved
@@ -8,75 +8,15 @@
 import SwiftUI
 import Defaults
 
-<<<<<<< HEAD
-class PermissionsManager {
-    static let accessibility = PermissionsManager.Accessibility()
-    static let screenCapture = PermissionsManager.ScreenCapture()
-}
-
-extension PermissionsManager {
-    class Accessibility {
-        func getStatus() -> Bool {
-            // Get current state for accessibility access
-            let options: NSDictionary = [kAXTrustedCheckOptionPrompt.takeRetainedValue() as NSString: false]
-            let status = AXIsProcessTrustedWithOptions(options)
-
-            return status
-        }
-
-        @discardableResult
-        func requestAccess() -> Bool {
-            if PermissionsManager.accessibility.getStatus() {
-                return true
-            }
-
-            let alert = NSAlert()
-            alert.messageText = .init(
-                localized: .init(
-                    "Accessibility Request: Title",
-                    defaultValue: "\(Bundle.main.appName) Needs Accessibility Permissions"
-                )
-            )
-            alert.informativeText = .init(
-                localized: .init(
-                    "Accessibility Request: Content",
-                    defaultValue: "Please grant access to be able to resize windows."
-                )
-            )
-            alert.runModal()
-=======
 class AccessibilityManager {
     static func getStatus() -> Bool {
         // Get current state for accessibility access
         let options: NSDictionary = [kAXTrustedCheckOptionPrompt.takeRetainedValue() as NSString: false]
         let status = AXIsProcessTrustedWithOptions(options)
->>>>>>> 58235aca
 
         return status
     }
-}
 
-
-<<<<<<< HEAD
-extension PermissionsManager {
-    class ScreenCapture {
-        func getStatus() -> Bool {
-            return CGPreflightScreenCaptureAccess()
-        }
-
-        @discardableResult
-        func requestAccess() -> Bool {
-            if PermissionsManager.screenCapture.getStatus() {
-                return true
-            }
-
-            let alert = NSAlert()
-            alert.messageText = .init(
-                localized: .init(
-                    "Screen Recording Request: Title",
-                    defaultValue: "\(Bundle.main.appName) Needs Screen Recording Permissions"
-                )
-=======
     @discardableResult
     static func requestAccess() -> Bool {
         if AccessibilityManager.getStatus() {
@@ -87,7 +27,6 @@
             localized: .init(
                 "Accessibility Request: Title",
                 defaultValue: "\(Bundle.main.appName) Needs Accessibility Permissions"
->>>>>>> 58235aca
             )
         )
         alert.informativeText = .init(
@@ -98,16 +37,9 @@
         )
         alert.runModal()
 
-<<<<<<< HEAD
-            CGRequestScreenCaptureAccess()
-
-            return getStatus()
-        }
-=======
         let options: NSDictionary = [kAXTrustedCheckOptionPrompt.takeRetainedValue() as NSString: true]
         let status = AXIsProcessTrustedWithOptions(options)
 
         return status
->>>>>>> 58235aca
     }
 }