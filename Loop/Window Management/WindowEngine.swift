//
//  WindowEngine.swift
//  Loop
//
//  Created by Kai Azim on 2023-06-16.
//

import Defaults
import SwiftUI

enum WindowEngine {
    /// Resize a Window
    /// - Parameters:
    ///   - window: Window to be resized
    ///   - direction: WindowDirection
    ///   - screen: Screen the window should be resized on
    static func resize(
        _ window: Window,
        to action: WindowAction,
        on screen: NSScreen
    ) {
        guard action.direction != .noAction else { return }
        let willChangeScreens = ScreenManager.screenContaining(window) != screen

        let windowTitle = window.nsRunningApplication?.localizedName ?? window.title ?? "<unknown>"
        print("Resizing \(windowTitle) to \(action.direction) on \(screen.localizedName)")

        // Note that this is only really useful when "Resize window under cursor" is enabled
        if Defaults[.focusWindowOnResize] {
            window.activate()
        }

        if !WindowRecords.hasBeenRecorded(window) {
            WindowRecords.recordFirst(for: window)
        }

        if action.direction == .fullscreen {
            window.toggleFullscreen()
            WindowRecords.record(window, action)
            return
        }
        window.fullscreen = false

        if action.direction == .hide {
            window.toggleHidden()
            return
        }

        if action.direction == .minimize {
            window.toggleMinimized()
            return
        }

        let targetFrame = action.getFrame(window: window, bounds: screen.safeScreenFrame)

        if action.direction == .undo {
            WindowRecords.removeLastAction(for: window)
        }

        print("Target window frame: \(targetFrame)")

        let enhancedUI = window.enhancedUserInterface
        let animate = Defaults[.animateWindowResizes] && !enhancedUI
        WindowRecords.record(window, action)

        if window.nsRunningApplication == NSRunningApplication.current,
           let window = NSApp.keyWindow {
            var newFrame = targetFrame
            newFrame.size = window.frame.size

            if newFrame.maxX > screen.safeScreenFrame.maxX {
                newFrame.origin.x = screen.safeScreenFrame.maxX - newFrame.width - Defaults[.padding].right
            }

            if newFrame.maxY > screen.safeScreenFrame.maxY {
                newFrame.origin.y = screen.safeScreenFrame.maxY - newFrame.height - Defaults[.padding].bottom
            }

            NSAnimationContext.runAnimationGroup { context in
                context.timingFunction = CAMediaTimingFunction(controlPoints: 0.33, 1, 0.68, 1)
                window.animator().setFrame(newFrame.flipY(screen: .screens[0]), display: false)
            }

            return
        }

        let screenFrame = action.direction.willMove ? .zero : screen.safeScreenFrame

        let bounds = if Defaults[.enablePadding] {
            Defaults[.padding].apply(on: screenFrame)
        } else {
            screenFrame
        }

        window.setFrame(
            targetFrame,
            animate: animate,
            sizeFirst: willChangeScreens,
            bounds: bounds
        ) {
            // If animations are disabled, check if the window needs extra resizing
            if !animate {
                // Fixes an issue where window isn't resized correctly on multi-monitor setups
                if !window.frame.approximatelyEqual(to: targetFrame) {
                    print("Backup resizing...")
                    window.setFrame(targetFrame)
                }
            }

            WindowEngine.handleSizeConstrainedWindow(window: window, bounds: bounds)
        }

        if Defaults[.moveCursorWithWindow] {
            CGWarpMouseCursorPosition(targetFrame.center)
        }
    }

    static func getTargetWindow() -> Window? {
        var result: Window?

        do {
            if Defaults[.resizeWindowUnderCursor],
               let mouseLocation = CGEvent.mouseLocation,
               let window = try WindowEngine.windowAtPosition(mouseLocation) {
                result = window
            }
        } catch {
            print("Failed to get window at cursor: \(error.localizedDescription)")
        }

        if result == nil {
            do {
                result = try WindowEngine.getFrontmostWindow()
            } catch {
                print("Failed to get frontmost window: \(error.localizedDescription)")
            }
        }

        return result
    }

    /// Get the frontmost Window
    /// - Returns: Window?
    static func getFrontmostWindow() throws -> Window? {
        guard let app = NSWorkspace.shared.runningApplications.first(where: { $0.isActive }) else {
            return nil
        }
        return try Window(pid: app.processIdentifier)
    }

    static func windowAtPosition(_ position: CGPoint) throws -> Window? {
        if let element = try AXUIElement.systemWide.getElementAtPosition(position),
           let windowElement: AXUIElement = try element.getValue(.window) {
            return try Window(element: windowElement)
        }

        let windowList = WindowEngine.windowList
        if let window = (windowList.first { $0.frame.contains(position) }) {
            return window
        }

        return nil
    }

    static var windowList: [Window] {
        guard let list = CGWindowListCopyWindowInfo(
            [.optionOnScreenOnly, .excludeDesktopElements],
            kCGNullWindowID
        ) as NSArray? as? [[String: AnyObject]] else {
            return []
        }

        var windowList: [Window] = []
        for window in list {
            if let pid = window[kCGWindowOwnerPID as String] as? Int32 {
                do {
                    let window = try Window(pid: pid)
                    windowList.append(window)
                } catch {
                    print("Failed to create window: \(error.localizedDescription)")
                }
            }
        }

        return windowList
    }

    static func getMacOSCenterYOffset(_ windowHeight: CGFloat, screenHeight: CGFloat) -> CGFloat {
        let halfScreenHeight = screenHeight / 2
        let windowHeightPercent = windowHeight / screenHeight
        return (0.5 * windowHeightPercent - 0.5) * halfScreenHeight
    }

    /// Will move a window back onto the screen. To be run AFTER a window has been resized.
    /// - Parameters:
    ///   - window: Window
    ///   - screenFrame: The screen's frame
    private static func handleSizeConstrainedWindow(window: Window, bounds: CGRect) {
        guard bounds != .zero else {
            return
        }

        var windowFrame = window.frame

        // If the window is fully shown on the screen
        if windowFrame.maxX <= bounds.maxX,
           windowFrame.maxY <= bounds.maxY {
            return
        }

        if windowFrame.maxX > bounds.maxX {
            windowFrame.origin.x = bounds.maxX - windowFrame.width
        }

        if windowFrame.maxY > bounds.maxY {
            windowFrame.origin.y = bounds.maxY - windowFrame.height
        }

<<<<<<< HEAD
        window.position = fixedWindowFrame.origin
=======
        window.setPosition(windowFrame.origin)
>>>>>>> 5fb17757
    }
}<|MERGE_RESOLUTION|>--- conflicted
+++ resolved
@@ -216,10 +216,6 @@
             windowFrame.origin.y = bounds.maxY - windowFrame.height
         }
 
-<<<<<<< HEAD
-        window.position = fixedWindowFrame.origin
-=======
-        window.setPosition(windowFrame.origin)
->>>>>>> 5fb17757
+        window.position = windowFrame.origin
     }
 }