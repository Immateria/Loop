--- conflicted
+++ resolved
@@ -60,36 +60,6 @@
         print("Target window frame: \(targetWindowFrame)")
 
         let enhancedUI = window.enhancedUserInterface ?? false
-<<<<<<< HEAD
-        var animate = (!suppressAnimations && Defaults[.animateWindowResizes] && !enhancedUI)
-
-        WindowRecords.record(window, action)
-
-        if animate {
-            if PermissionsManager.screenCapture.getStatus() == false {
-                PermissionsManager.screenCapture.requestAccess()
-                animate = false
-                return
-            }
-
-            // Calculate the window's minimum window size and change the target accordingly
-            window.getMinSize(screen: screen) { minSize in
-                let nsScreenFrame = screen.safeScreenFrame.flipY!
-
-                if (targetWindowFrame.minX + minSize.width) > nsScreenFrame.maxX {
-                    targetWindowFrame.origin.x = nsScreenFrame.maxX - minSize.width - Defaults[.padding].right
-                }
-
-                if (targetWindowFrame.minY + minSize.height) > nsScreenFrame.maxY {
-                    targetWindowFrame.origin.y = nsScreenFrame.maxY - minSize.height - Defaults[.padding].bottom
-                }
-
-                window.setFrame(targetWindowFrame, animate: true)
-            }
-        } else {
-            window.setFrame(targetWindowFrame, sizeFirst: willChangeScreens)
-            
-=======
         let animate = Defaults[.animateWindowResizes] && !enhancedUI
 
         window.setFrame(
@@ -100,7 +70,6 @@
         ) {
             // If animations are disabled, check if the window needs extra resizing
             if !animate {
->>>>>>> 58235aca
                 // Fixes an issue where window isn't resized correctly on multi-monitor setups
                 if !window.frame.approximatelyEqual(to: targetWindowFrame) {
                     print("Backup resizing...")
