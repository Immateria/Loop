--- conflicted
+++ resolved
@@ -3323,7 +3323,6 @@
         }
       }
     },
-<<<<<<< HEAD
     "Import from Rectangle" : {
 
     },
@@ -3333,8 +3332,6 @@
     "In due time, this icon shall be revealed to you." : {
 
     },
-=======
->>>>>>> a11e2707
     "Include development versions" : {
       "localizations" : {
         "en-GB" : {
