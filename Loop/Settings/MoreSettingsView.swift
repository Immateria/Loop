//
//  MoreSettingsView.swift
//  Loop
//
//  Created by Kai Azim on 2023-01-28.
//

import SwiftUI
import Sparkle
import Defaults

struct MoreSettingsView: View {
    @Environment(\.openURL) private var openURL
    @EnvironmentObject var updater: SoftwareUpdater

    @Default(.respectStageManager) var respectStageManager
    @Default(.stageStripSize) var stageStripSize
    @Default(.hapticFeedback) var hapticFeedback
    @Default(.hideUntilDirectionIsChosen) var hideUntilDirectionIsChosen
    @Default(.sizeIncrement) var sizeIncrement
    @Default(.animateWindowResizes) var animateWindowResizes
    @Default(.includeDevelopmentVersions) var includeDevelopmentVersions
    @State var isAccessibilityAccessGranted = false

    var body: some View {
        Form {
            Section(content: {
                Toggle("Automatically check for updates", isOn: $updater.automaticallyChecksForUpdates)
                Toggle("Include development versions", isOn: $includeDevelopmentVersions)
            }, header: {
                HStack {
                    VStack(alignment: .leading, spacing: 0) {
                        Text("Updates")
                        Button(action: {
                            let pasteboard = NSPasteboard.general
                            pasteboard.clearContents()
                            pasteboard.setString(
                                "Version \(Bundle.main.appVersion) (\(Bundle.main.appBuild))",
                                forType: NSPasteboard.PasteboardType.string
                            )
                        }, label: {
                            let versionText = String(
                                localized: "Current version: \(Bundle.main.appVersion) (\(Bundle.main.appBuild))"
                            )
                            HStack {
                                Text("\(versionText) \(Image(systemName: "doc.on.clipboard"))")
                                    .font(.caption)
                                    .foregroundColor(.secondary)
                            }
                        })
                        .buttonStyle(.plain)
                    }

                    Spacer()

                    Button("Check for Updates…") {
                        updater.checkForUpdates()
                    }
                    .buttonStyle(.link)
                    .foregroundStyle(Color.accentColor)
                }
            })

            Section("Stage Manager") {
                Toggle("Respect Stage Manager", isOn: $respectStageManager)

                CrispValueAdjuster(
                    .init(localized: .init("Crisp Value Adjuster: Stage Strip Size", defaultValue: "Stage strip size")),
                    value: $stageStripSize,
                    sliderRange: 50...200,
                    postscript: .init(localized: .init("px", defaultValue: "px")),
                    lowerClamp: true
                )
                .disabled(!respectStageManager)
            }

            Section("Advanced") {
                Toggle(isOn: $animateWindowResizes) {
                    HStack {
                        Text("Animate windows being resized")
                        UnstableIndicator(.init(localized: .init("ALPHA", defaultValue: "ALPHA")), color: .orange)
                    }
                }
<<<<<<< HEAD
                .onChange(of: animateWindowResizes) { _ in
                    if animateWindowResizes == true {
                        PermissionsManager.screenCapture.requestAccess()
                    }
                }
=======
>>>>>>> 58235aca

                Toggle("Hide menu until direction is chosen", isOn: $hideUntilDirectionIsChosen)

                Toggle("Haptic feedback", isOn: $hapticFeedback)

                CrispValueAdjuster(
                    .init(localized: .init("Crisp Value Adjuster: Size Increment", defaultValue: "Size increment")),
                    description: .init(
                        localized: .init(
                            "Crisp Value Adjuster: Size Increment Description",
                            defaultValue: "Used in size adjustment window actions"
                        )
                    ),
                    value: $sizeIncrement,
                    sliderRange: 5...50,
                    postscript: .init(localized: .init("px", defaultValue: "px")),
                    step: 4.5,
                    lowerClamp: true
                )
            }

            Section(content: {
                HStack {
                    Text("Accessibility access")
                    Spacer()
                    Text(
                        isAccessibilityAccessGranted
                        ? .init(localized: .init("Granted", defaultValue: "Granted"))
                        : .init(localized: .init("Not granted", defaultValue: "Not granted"))
                    )
                    Circle()
                        .frame(width: 8, height: 8)
                        .padding(.trailing, 5)
                        .foregroundColor(isAccessibilityAccessGranted ? .green : .red)
                        .shadow(color: isAccessibilityAccessGranted ? .green : .red, radius: 8)
                }
            }, header: {
                HStack {
                    Text("Permissions")

                    Spacer()

<<<<<<< HEAD
//                    Button("Request Access…") {
////                        PermissionsManager..requestAccess()
//                        self.isAccessibilityAccessGranted = PermissionsManager.Accessibility.getStatus()
//                        self.isScreenRecordingAccessGranted = PermissionsManager.ScreenRecording.getStatus()
//                    }
//                    .buttonStyle(.link)
//                    .foregroundStyle(Color.accentColor)
//                    .disabled(isAccessibilityAccessGranted && isScreenRecordingAccessGranted)
//                    .opacity(isAccessibilityAccessGranted ? isScreenRecordingAccessGranted ? 0.6 : 1 : 1)
//                    .onAppear {
//                        self.isAccessibilityAccessGranted = PermissionsManager.Accessibility.getStatus()
//                        self.isScreenRecordingAccessGranted = PermissionsManager.ScreenRecording.getStatus()
//
//                        if !isScreenRecordingAccessGranted {
//                            self.animateWindowResizes = false
//                        }
//                    }
=======
                    Button("Request Access…") {
                        AccessibilityManager.requestAccess()
                        self.isAccessibilityAccessGranted = AccessibilityManager.getStatus()
                    }
                    .buttonStyle(.link)
                    .foregroundStyle(Color.accentColor)
                    .disabled(isAccessibilityAccessGranted)
                    .opacity(isAccessibilityAccessGranted ? 0.6 : 1)
                    .onAppear {
                        self.isAccessibilityAccessGranted = AccessibilityManager.getStatus()
                    }
>>>>>>> 58235aca
                }
            })

            Section("Feedback") {
                HStack {
                    Text("""
Sending feedback will bring you to our \"New Issue\" GitHub page, where you can report a bug, request a feature & more!
""")
                    .font(.caption)
                    .foregroundStyle(.secondary)

                    Spacer()

                    Button(action: {
                        openURL(URL(string: "https://github.com/MrKai77/Loop/issues/new/choose")!)
                    }, label: {
                        Text("Send Feedback")
                    })
                    .controlSize(.large)
                }
            }
        }
        .formStyle(.grouped)
        .scrollDisabled(true)
    }
}<|MERGE_RESOLUTION|>--- conflicted
+++ resolved
@@ -81,14 +81,6 @@
                         UnstableIndicator(.init(localized: .init("ALPHA", defaultValue: "ALPHA")), color: .orange)
                     }
                 }
-<<<<<<< HEAD
-                .onChange(of: animateWindowResizes) { _ in
-                    if animateWindowResizes == true {
-                        PermissionsManager.screenCapture.requestAccess()
-                    }
-                }
-=======
->>>>>>> 58235aca
 
                 Toggle("Hide menu until direction is chosen", isOn: $hideUntilDirectionIsChosen)
 
@@ -131,25 +123,6 @@
 
                     Spacer()
 
-<<<<<<< HEAD
-//                    Button("Request Access…") {
-////                        PermissionsManager..requestAccess()
-//                        self.isAccessibilityAccessGranted = PermissionsManager.Accessibility.getStatus()
-//                        self.isScreenRecordingAccessGranted = PermissionsManager.ScreenRecording.getStatus()
-//                    }
-//                    .buttonStyle(.link)
-//                    .foregroundStyle(Color.accentColor)
-//                    .disabled(isAccessibilityAccessGranted && isScreenRecordingAccessGranted)
-//                    .opacity(isAccessibilityAccessGranted ? isScreenRecordingAccessGranted ? 0.6 : 1 : 1)
-//                    .onAppear {
-//                        self.isAccessibilityAccessGranted = PermissionsManager.Accessibility.getStatus()
-//                        self.isScreenRecordingAccessGranted = PermissionsManager.ScreenRecording.getStatus()
-//
-//                        if !isScreenRecordingAccessGranted {
-//                            self.animateWindowResizes = false
-//                        }
-//                    }
-=======
                     Button("Request Access…") {
                         AccessibilityManager.requestAccess()
                         self.isAccessibilityAccessGranted = AccessibilityManager.getStatus()
@@ -161,7 +134,6 @@
                     .onAppear {
                         self.isAccessibilityAccessGranted = AccessibilityManager.getStatus()
                     }
->>>>>>> 58235aca
                 }
             })
 
