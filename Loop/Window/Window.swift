--- conflicted
+++ resolved
@@ -39,7 +39,7 @@
     }
 
     var title: String? {
-        return self.axWindow.getValue(attribute: kAXTitleAttribute) as? String
+        return self.axWindow.getValue(.title) as? String
     }
 
     var isFullscreen: Bool {
@@ -69,17 +69,8 @@
         return point
     }
     @discardableResult
-<<<<<<< HEAD
-    func setPosition(_ origin: CGPoint) -> Bool {
-        var position = origin
-        if let value = AXValueCreate(AXValueType.cgPoint, &position) {
-            return self.axWindow.setValue(attribute: kAXPositionAttribute, value: value)
-        }
-        return false
-=======
     func setPosition(_ position: CGPoint) -> Bool {
         return self.axWindow.setValue(.position, value: position)
->>>>>>> 9e33f1bb
     }
 
     var size: CGSize {
