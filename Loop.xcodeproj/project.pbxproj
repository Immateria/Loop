--- conflicted
+++ resolved
@@ -12,16 +12,11 @@
 		4C6B93E72C1DCF6E00AFF832 /* TheLoopTimes.swift in Sources */ = {isa = PBXBuildFile; fileRef = 4C6B93E12C1DCF6E00AFF832 /* TheLoopTimes.swift */; };
 		4C6B93E82C1DCF6E00AFF832 /* Updater.swift in Sources */ = {isa = PBXBuildFile; fileRef = 4C6B93E22C1DCF6E00AFF832 /* Updater.swift */; };
 		4C6B93E92C1DCF6E00AFF832 /* UpdateView.swift in Sources */ = {isa = PBXBuildFile; fileRef = 4C6B93E32C1DCF6E00AFF832 /* UpdateView.swift */; };
-<<<<<<< HEAD
-		4CD883A22C30F093009A132A /* Luminare in Frameworks */ = {isa = PBXBuildFile; productRef = 4CD883A12C30F093009A132A /* Luminare */; };
 		4CD883A42C30F0D7009A132A /* WallpaperColors.swift in Sources */ = {isa = PBXBuildFile; fileRef = 4CD883A32C30F0D7009A132A /* WallpaperColors.swift */; };
-		A80397D22A93287C006D2796 /* MenuBarExtraAccess in Frameworks */ = {isa = PBXBuildFile; productRef = A80397D12A93287C006D2796 /* MenuBarExtraAccess */; settings = {ATTRIBUTES = (Required, ); }; };
-		A80397D42A932993006D2796 /* MenuBarIconView.swift in Sources */ = {isa = PBXBuildFile; fileRef = A80397D32A932993006D2796 /* MenuBarIconView.swift */; };
-=======
->>>>>>> cc7a673c
 		A8055EC22AFEDE0B00459D13 /* Keycorder.swift in Sources */ = {isa = PBXBuildFile; fileRef = A8055EC12AFEDE0B00459D13 /* Keycorder.swift */; };
 		A80900D52AA3F9F30085C63B /* VisualEffectView.swift in Sources */ = {isa = PBXBuildFile; fileRef = A80900D32AA3F9F20085C63B /* VisualEffectView.swift */; };
 		A80D49BB2BAE479900493B67 /* WindowAction+Port.swift in Sources */ = {isa = PBXBuildFile; fileRef = A80D49BA2BAE479900493B67 /* WindowAction+Port.swift */; };
+		A81989082AC8F2AE00EFF7A1 /* MenuBarResizeButton.swift in Sources */ = {isa = PBXBuildFile; fileRef = A81989072AC8F2AE00EFF7A1 /* MenuBarResizeButton.swift */; };
 		A81B98182BDC854F005FD78C /* AboutConfiguration.swift in Sources */ = {isa = PBXBuildFile; fileRef = A81B98172BDC854F005FD78C /* AboutConfiguration.swift */; };
 		A81D8D0A2C068B8700188E12 /* LuminarePreviewView.swift in Sources */ = {isa = PBXBuildFile; fileRef = A81D8D092C068B8700188E12 /* LuminarePreviewView.swift */; };
 		A81D8D0C2C06950000188E12 /* LuminareManager.swift in Sources */ = {isa = PBXBuildFile; fileRef = A81D8D0B2C06950000188E12 /* LuminareManager.swift */; };
@@ -101,11 +96,7 @@
 		4C6B93E12C1DCF6E00AFF832 /* TheLoopTimes.swift */ = {isa = PBXFileReference; fileEncoding = 4; lastKnownFileType = sourcecode.swift; path = TheLoopTimes.swift; sourceTree = "<group>"; };
 		4C6B93E22C1DCF6E00AFF832 /* Updater.swift */ = {isa = PBXFileReference; fileEncoding = 4; lastKnownFileType = sourcecode.swift; path = Updater.swift; sourceTree = "<group>"; };
 		4C6B93E32C1DCF6E00AFF832 /* UpdateView.swift */ = {isa = PBXFileReference; fileEncoding = 4; lastKnownFileType = sourcecode.swift; path = UpdateView.swift; sourceTree = "<group>"; };
-<<<<<<< HEAD
 		4CD883A32C30F0D7009A132A /* WallpaperColors.swift */ = {isa = PBXFileReference; fileEncoding = 4; lastKnownFileType = sourcecode.swift; path = WallpaperColors.swift; sourceTree = "<group>"; };
-		A80397D32A932993006D2796 /* MenuBarIconView.swift */ = {isa = PBXFileReference; lastKnownFileType = sourcecode.swift; path = MenuBarIconView.swift; sourceTree = "<group>"; };
-=======
->>>>>>> cc7a673c
 		A80521312A84878200BF7E22 /* Config.xcconfig */ = {isa = PBXFileReference; lastKnownFileType = text.xcconfig; path = Config.xcconfig; sourceTree = "<group>"; };
 		A8055EC12AFEDE0B00459D13 /* Keycorder.swift */ = {isa = PBXFileReference; lastKnownFileType = sourcecode.swift; path = Keycorder.swift; sourceTree = "<group>"; };
 		A80900D32AA3F9F20085C63B /* VisualEffectView.swift */ = {isa = PBXFileReference; fileEncoding = 4; lastKnownFileType = sourcecode.swift; path = VisualEffectView.swift; sourceTree = "<group>"; };
@@ -473,12 +464,7 @@
 			name = Loop;
 			packageProductDependencies = (
 				A8DCC97A2980D5F500D41065 /* Defaults */,
-<<<<<<< HEAD
-				A80397D12A93287C006D2796 /* MenuBarExtraAccess */,
-				4CD883A12C30F093009A132A /* Luminare */,
-=======
 				A867C3A42C329C520073A906 /* Luminare */,
->>>>>>> cc7a673c
 			);
 			productName = WindowManager;
 			productReference = A8E59C35297F5E9A0064D4BA /* Loop.app */;
@@ -516,12 +502,7 @@
 			mainGroup = A8E59C2C297F5E9A0064D4BA;
 			packageReferences = (
 				A8DCC9792980D5F500D41065 /* XCRemoteSwiftPackageReference "Defaults" */,
-<<<<<<< HEAD
-				A80397D02A93287C006D2796 /* XCRemoteSwiftPackageReference "MenuBarExtraAccess" */,
-				4CD883A02C30F093009A132A /* XCRemoteSwiftPackageReference "Luminare" */,
-=======
 				A867C3A32C329C520073A906 /* XCRemoteSwiftPackageReference "Luminare" */,
->>>>>>> cc7a673c
 			);
 			productRefGroup = A8E59C36297F5E9A0064D4BA /* Products */;
 			projectDirPath = "";
@@ -883,7 +864,6 @@
 /* End XCConfigurationList section */
 
 /* Begin XCRemoteSwiftPackageReference section */
-<<<<<<< HEAD
 		4CD883A02C30F093009A132A /* XCRemoteSwiftPackageReference "Luminare" */ = {
 			isa = XCRemoteSwiftPackageReference;
 			repositoryURL = "https://github.com/MrKai77/Luminare";
@@ -892,16 +872,6 @@
 				kind = branch;
 			};
 		};
-		A80397D02A93287C006D2796 /* XCRemoteSwiftPackageReference "MenuBarExtraAccess" */ = {
-			isa = XCRemoteSwiftPackageReference;
-			repositoryURL = "https://github.com/orchetect/MenuBarExtraAccess";
-			requirement = {
-				kind = upToNextMajorVersion;
-				minimumVersion = 1.0.5;
-			};
-		};
-=======
->>>>>>> cc7a673c
 		A867C3A32C329C520073A906 /* XCRemoteSwiftPackageReference "Luminare" */ = {
 			isa = XCRemoteSwiftPackageReference;
 			repositoryURL = "https://github.com/MrKai77/Luminare";
@@ -921,24 +891,11 @@
 /* End XCRemoteSwiftPackageReference section */
 
 /* Begin XCSwiftPackageProductDependency section */
-<<<<<<< HEAD
-		4CD883A12C30F093009A132A /* Luminare */ = {
-			isa = XCSwiftPackageProductDependency;
-			package = 4CD883A02C30F093009A132A /* XCRemoteSwiftPackageReference "Luminare" */;
-			productName = Luminare;
-		};
-		A80397D12A93287C006D2796 /* MenuBarExtraAccess */ = {
-			isa = XCSwiftPackageProductDependency;
-			package = A80397D02A93287C006D2796 /* XCRemoteSwiftPackageReference "MenuBarExtraAccess" */;
-			productName = MenuBarExtraAccess;
-		};
-=======
 		A867C3A42C329C520073A906 /* Luminare */ = {
 			isa = XCSwiftPackageProductDependency;
 			package = A867C3A32C329C520073A906 /* XCRemoteSwiftPackageReference "Luminare" */;
 			productName = Luminare;
 		};
->>>>>>> cc7a673c
 		A8DCC97A2980D5F500D41065 /* Defaults */ = {
 			isa = XCSwiftPackageProductDependency;
 			package = A8DCC9792980D5F500D41065 /* XCRemoteSwiftPackageReference "Defaults" */;
