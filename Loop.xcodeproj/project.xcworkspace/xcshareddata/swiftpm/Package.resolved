{
<<<<<<< HEAD
  "originHash" : "49646c3df61ce836a186d61c87f2e2311746038b500838728ee41b51d001d6bd",
=======
  "originHash" : "ba90caa0334ddead74b48b4627f5d0fc2eea11792add988bf20b15aa3ac03eb3",
>>>>>>> 337bd484
  "pins" : [
    {
      "identity" : "defaults",
      "kind" : "remoteSourceControl",
      "location" : "https://github.com/sindresorhus/Defaults",
      "state" : {
        "branch" : "main",
        "revision" : "38925e3cfacf3fb89a81a35b1cd44fd5a5b7e0fa"
      }
    },
    {
      "identity" : "luminare",
      "kind" : "remoteSourceControl",
      "location" : "https://github.com/MrKai77/Luminare",
      "state" : {
        "branch" : "main",
        "revision" : "164d66ee42cc2e352f88e66c4de70deabcb26a7e"
      }
    },
    {
      "identity" : "menubarextraaccess",
      "kind" : "remoteSourceControl",
      "location" : "https://github.com/orchetect/MenuBarExtraAccess",
      "state" : {
        "revision" : "f5896b47e15e114975897354c7e1082c51a2bffd",
        "version" : "1.0.5"
      }
    }
  ],
  "version" : 3
}<|MERGE_RESOLUTION|>--- conflicted
+++ resolved
@@ -1,9 +1,5 @@
 {
-<<<<<<< HEAD
-  "originHash" : "49646c3df61ce836a186d61c87f2e2311746038b500838728ee41b51d001d6bd",
-=======
   "originHash" : "ba90caa0334ddead74b48b4627f5d0fc2eea11792add988bf20b15aa3ac03eb3",
->>>>>>> 337bd484
   "pins" : [
     {
       "identity" : "defaults",
